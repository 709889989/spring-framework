/*
 * Copyright 2002-2022 the original author or authors.
 *
 * Licensed under the Apache License, Version 2.0 (the "License");
 * you may not use this file except in compliance with the License.
 * You may obtain a copy of the License at
 *
 *      https://www.apache.org/licenses/LICENSE-2.0
 *
 * Unless required by applicable law or agreed to in writing, software
 * distributed under the License is distributed on an "AS IS" BASIS,
 * WITHOUT WARRANTIES OR CONDITIONS OF ANY KIND, either express or implied.
 * See the License for the specific language governing permissions and
 * limitations under the License.
 */

package org.springframework.core.annotation;

import java.io.InputStream;
import java.lang.annotation.Annotation;
import java.lang.annotation.Retention;
import java.lang.annotation.RetentionPolicy;
import java.util.Collections;
import java.util.HashMap;
import java.util.Map;

import org.junit.jupiter.api.Test;

import static org.assertj.core.api.Assertions.assertThat;

/**
 * Tests for {@link TypeMappedAnnotation}. See also {@link MergedAnnotationsTests}
 * for a much more extensive collection of tests.
 *
 * @author Phillip Webb
 */
class TypeMappedAnnotationTests {

	@Test
	void mappingWhenMirroredReturnsMirroredValues() {
		testExplicitMirror(WithExplicitMirrorA.class);
		testExplicitMirror(WithExplicitMirrorB.class);
	}

	private void testExplicitMirror(Class<?> annotatedClass) {
		TypeMappedAnnotation<ExplicitMirror> annotation = getTypeMappedAnnotation(
				annotatedClass, ExplicitMirror.class);
		assertThat(annotation.getString("a")).isEqualTo("test");
		assertThat(annotation.getString("b")).isEqualTo("test");
	}

	@Test
	void mappingExplicitAliasToMetaAnnotationReturnsMappedValues() {
		TypeMappedAnnotation<?> annotation = getTypeMappedAnnotation(
				WithExplicitAliasToMetaAnnotation.class,
				ExplicitAliasToMetaAnnotation.class,
				ExplicitAliasMetaAnnotationTarget.class);
		assertThat(annotation.getString("aliased")).isEqualTo("aliased");
		assertThat(annotation.getString("nonAliased")).isEqualTo("nonAliased");
	}

	@Test
	void mappingConventionAliasToMetaAnnotationReturnsMappedValues() {
		TypeMappedAnnotation<?> annotation = getTypeMappedAnnotation(
				WithConventionAliasToMetaAnnotation.class,
				ConventionAliasToMetaAnnotation.class,
				ConventionAliasMetaAnnotationTarget.class);
		assertThat(annotation.getString("value")).isEqualTo("");
		assertThat(annotation.getString("convention")).isEqualTo("convention");
	}

	@Test
	void adaptFromEmptyArrayToAnyComponentType() {
		AttributeMethods methods = AttributeMethods.forAnnotationType(ArrayTypes.class);
		Map<String, Object> attributes = new HashMap<>();
		for (int i = 0; i < methods.size(); i++) {
			attributes.put(methods.get(i).getName(), new Object[] {});
		}
		MergedAnnotation<ArrayTypes> annotation = TypeMappedAnnotation.of(null, null,
				ArrayTypes.class, attributes);
		assertThat(annotation.getValue("stringValue")).contains(new String[] {});
		assertThat(annotation.getValue("byteValue")).contains(new byte[] {});
		assertThat(annotation.getValue("shortValue")).contains(new short[] {});
		assertThat(annotation.getValue("intValue")).contains(new int[] {});
		assertThat(annotation.getValue("longValue")).contains(new long[] {});
		assertThat(annotation.getValue("booleanValue")).contains(new boolean[] {});
		assertThat(annotation.getValue("charValue")).contains(new char[] {});
		assertThat(annotation.getValue("doubleValue")).contains(new double[] {});
		assertThat(annotation.getValue("floatValue")).contains(new float[] {});
		assertThat(annotation.getValue("classValue")).contains(new Class<?>[] {});
		assertThat(annotation.getValue("annotationValue")).contains(new MergedAnnotation<?>[] {});
		assertThat(annotation.getValue("enumValue")).contains(new ExampleEnum[] {});
	}

	@Test
	void adaptFromNestedMergedAnnotation() {
		MergedAnnotation<Nested> nested = MergedAnnotation.of(Nested.class);
		MergedAnnotation<?> annotation = TypeMappedAnnotation.of(null, null,
				NestedContainer.class, Collections.singletonMap("value", nested));
		assertThat(annotation.getAnnotation("value", Nested.class)).isSameAs(nested);
	}

	@Test
	void adaptFromStringToClass() {
		MergedAnnotation<?> annotation = TypeMappedAnnotation.of(null, null,
				ClassAttributes.class,
				Collections.singletonMap("classValue", InputStream.class.getName()));
		assertThat(annotation.getString("classValue")).isEqualTo(InputStream.class.getName());
		assertThat(annotation.getClass("classValue")).isEqualTo(InputStream.class);
	}

	@Test
	void adaptFromStringArrayToClassArray() {
		MergedAnnotation<?> annotation = TypeMappedAnnotation.of(null, null, ClassAttributes.class,
				Collections.singletonMap("classArrayValue", new String[] { InputStream.class.getName() }));
		assertThat(annotation.getStringArray("classArrayValue")).containsExactly(InputStream.class.getName());
		assertThat(annotation.getClassArray("classArrayValue")).containsExactly(InputStream.class);
	}

	private <A extends Annotation> TypeMappedAnnotation<A> getTypeMappedAnnotation(
			Class<?> source, Class<A> annotationType) {
		return getTypeMappedAnnotation(source, annotationType, annotationType);
	}

	private <A extends Annotation> TypeMappedAnnotation<A> getTypeMappedAnnotation(
			Class<?> source, Class<? extends Annotation> rootAnnotationType,
			Class<A> annotationType) {
		Annotation rootAnnotation = source.getAnnotation(rootAnnotationType);
		AnnotationTypeMapping mapping = getMapping(rootAnnotation, annotationType);
		return TypeMappedAnnotation.createIfPossible(mapping, source, rootAnnotation, 0, IntrospectionFailureLogger.INFO);
	}

	private AnnotationTypeMapping getMapping(Annotation annotation,
			Class<? extends Annotation> mappedAnnotationType) {
		AnnotationTypeMappings mappings = AnnotationTypeMappings.forAnnotationType(annotation.annotationType());
		for (int i = 0; i < mappings.size(); i++) {
			AnnotationTypeMapping candidate = mappings.get(i);
			if (candidate.getAnnotationType().equals(mappedAnnotationType)) {
				return candidate;
			}
		}
		throw new IllegalStateException(
				"No mapping from " + annotation + " to " + mappedAnnotationType);
	}

	@Retention(RetentionPolicy.RUNTIME)
	@interface ExplicitMirror {

		@AliasFor("b")
		String a() default "";

		@AliasFor("a")
		String b() default "";
	}

	@ExplicitMirror(a = "test")
	static class WithExplicitMirrorA {
	}

	@ExplicitMirror(b = "test")
	static class WithExplicitMirrorB {
	}

	@Retention(RetentionPolicy.RUNTIME)
	@ExplicitAliasMetaAnnotationTarget(nonAliased = "nonAliased")
	@interface ExplicitAliasToMetaAnnotation {

		@AliasFor(annotation = ExplicitAliasMetaAnnotationTarget.class)
		String aliased() default "";
	}

	@Retention(RetentionPolicy.RUNTIME)
	@interface ExplicitAliasMetaAnnotationTarget {

		String aliased() default "";

		String nonAliased() default "";
	}

	@ExplicitAliasToMetaAnnotation(aliased = "aliased")
	private static class WithExplicitAliasToMetaAnnotation {
	}

	@Retention(RetentionPolicy.RUNTIME)
<<<<<<< HEAD
	@interface ConventionAliasMetaAnnotationTarget {
=======
	@ConventionAliasMetaAnnotationTarget
	@interface ConventionAliasToMetaAnnotation {
>>>>>>> d274e893

		String value() default "";

		String convention() default "";
	}

	@Retention(RetentionPolicy.RUNTIME)
<<<<<<< HEAD
	@ConventionAliasMetaAnnotationTarget
	@interface ConventionAliasToMetaAnnotation {
=======
	@interface ConventionAliasMetaAnnotationTarget {
>>>>>>> d274e893

		String value() default "";

		// Do NOT use @AliasFor here until Spring 6.1
		// @AliasFor(annotation = ConventionAliasMetaAnnotationTarget.class)
		String convention() default "";
	}

	@ConventionAliasToMetaAnnotation(value = "value", convention = "convention")
	private static class WithConventionAliasToMetaAnnotation {
	}

	@Retention(RetentionPolicy.RUNTIME)
	@interface ArrayTypes {

		String[] stringValue();

		byte[] byteValue();

		short[] shortValue();

		int[] intValue();

		long[] longValue();

		boolean[] booleanValue();

		char[] charValue();

		double[] doubleValue();

		float[] floatValue();

		Class<?>[] classValue();

		ExplicitMirror[] annotationValue();

		ExampleEnum[] enumValue();
	}

	enum ExampleEnum {
		ONE, TWO, THREE
	}

	@Retention(RetentionPolicy.RUNTIME)
	@interface NestedContainer {

		Nested value();
	}

	@Retention(RetentionPolicy.RUNTIME)
	@interface Nested {

		String value() default "";
	}

	@Retention(RetentionPolicy.RUNTIME)
	@interface ClassAttributes {

		Class<?> classValue();

		Class<?>[] classArrayValue();
	}

}<|MERGE_RESOLUTION|>--- conflicted
+++ resolved
@@ -182,25 +182,16 @@
 	}
 
 	@Retention(RetentionPolicy.RUNTIME)
-<<<<<<< HEAD
 	@interface ConventionAliasMetaAnnotationTarget {
-=======
+
+		String value() default "";
+
+		String convention() default "";
+	}
+
+	@Retention(RetentionPolicy.RUNTIME)
 	@ConventionAliasMetaAnnotationTarget
 	@interface ConventionAliasToMetaAnnotation {
->>>>>>> d274e893
-
-		String value() default "";
-
-		String convention() default "";
-	}
-
-	@Retention(RetentionPolicy.RUNTIME)
-<<<<<<< HEAD
-	@ConventionAliasMetaAnnotationTarget
-	@interface ConventionAliasToMetaAnnotation {
-=======
-	@interface ConventionAliasMetaAnnotationTarget {
->>>>>>> d274e893
 
 		String value() default "";
 
